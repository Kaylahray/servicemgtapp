--- conflicted
+++ resolved
@@ -102,7 +102,6 @@
     }
   });
 
-<<<<<<< HEAD
   //consumer login
   api.post("/login", async (req, res) => {
     try {
@@ -141,7 +140,7 @@
       res.status(500).json({ response: false, payload: error.message });
     }
   });
-=======
+
   api.get("/:id", async (req, res) => {
     try {
       let id = req.params.id;
@@ -151,7 +150,7 @@
       res.status(500).json({ response: false, payload: error.message});
 }
 });
->>>>>>> 929ff30c
+
 
   return api;
 };